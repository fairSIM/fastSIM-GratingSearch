/*
This file is part of fastSIM Grating Search, ported to Java.

This code is free software: you can redistribute it and/or modify
it under the terms of the GNU General Public License as published by
the Free Software Foundation, either version 2 of the License, or
(at your option) any later version.

The code is distributed in the hope that it will be useful,
but WITHOUT ANY WARRANTY; without even the implied warranty of
MERCHANTABILITY or FITNESS FOR A PARTICULAR PURPOSE.  See the
GNU General Public License for more details.

You should have received a copy of the GNU General Public License
along with the code.  If not, see <http://www.gnu.org/licenses/>
*/

package de.bio_photonics.gratingsearch;

import java.util.List;
import java.util.ArrayList;

import ij.IJ;
import ij.ImagePlus;
import ij.gui.GenericDialog;

import org.fairsim.linalg.Vec2d;
import org.fairsim.fiji.DisplayWrapper;
import org.fairsim.fiji.ImageVector;

public class Generate_Grating implements ij.plugin.PlugIn {

    public void run(String arg) {

	if (arg=="clear") {
	    IJ.log("clearing stored gratings");
	    IJ.setProperty("de.bio_photonics.gratingsearch.phaseNumber",null);
	    IJ.setProperty("de.bio_photonics.gratingsearch.lastGratings",null);
	    return;
	}

	// check / retrieve parameters
	if ( IJ.getProperty("de.bio_photonics.gratingsearch.phaseNumber")==null ||
	     IJ.getProperty("de.bio_photonics.gratingsearch.lastGratings")==null 
	    ) {
	    IJ.log("No pattern information stored, search for pattern first!");
	    return;
	}

	// TODO: Check for cast errors?
	int nrPhases = (Integer)IJ.getProperty("de.bio_photonics.gratingsearch.phaseNumber");

	Object a= IJ.getProperty("de.bio_photonics.gratingsearch.lastGratings");
	List tmp = ( a instanceof List )?((List)a):(null);
	List<Grating [][]> gratList = new ArrayList<Grating [][]>();

	for ( Object b : tmp ) 
	    if ( b instanceof Grating[][] ) gratList.add((Grating [][])b);    
	

	if (gratList !=null && gratList.size()==0) {
	    IJ.log("No pattern in list, run search again");
	    return;
	}

	// show dialog
	GenericDialog gd = new GenericDialog("Pattern generation");
	gd.addNumericField(String.format("Pattern nr [1 - %d]",gratList.size()),1,0);
	gd.addNumericField("SLM width",1280,0);
	gd.addNumericField("SIM height",1024,0);

	gd.showDialog();
	if (gd.wasCanceled())
	    return;
    
	// get and check parameters
	int nr = (int)gd.getNextNumber()-1;
	int width = (int)gd.getNextNumber();
	int height= (int)gd.getNextNumber();

	if (nr<0 || nr>=gratList.size() || width<0 || height <0) {
	    IJ.log("Parameters out of range");
	    return;
	}

	// generate pattern
	DisplayWrapper img = new DisplayWrapper(width, height, "Pattern");

	int ang=0;
	for ( Grating [] gr : gratList.get(nr) ) {
	    for (int pha =0; pha<nrPhases; pha++) {
		double phase = pha*Math.PI*2/nrPhases;

<<<<<<< HEAD
		Vec2d.Real pttr = Vec2d.createReal(width,height);
		for ( Grating gri : gr ) {
		    gri.writeToVector( pttr , phase );
		    img.addImage( pttr, String.format("wl: %4.0f a: %d, pha: %d", gri.wavelength, ang, pha*360/nrPhases));
		}
=======
		ImageVector pttr = ImageVector.create(width,height);
		gr.writeToVector( pttr , phase );
		img.addImage( pttr, String.format("a: %d, pha: %d", ang, pha*360/nrPhases));
                ImagePlus tmpIP = new ImagePlus("test", pttr.img());
//                 tmpIP.show();
                IJ.save(tmpIP, String.format("a_%d_pha_%d.bmp", ang, pha*360/nrPhases));
>>>>>>> fa521d14
	    }
	    ang++;
	}
	img.display();

    }

}<|MERGE_RESOLUTION|>--- conflicted
+++ resolved
@@ -21,8 +21,9 @@
 import java.util.ArrayList;
 
 import ij.IJ;
+import ij.gui.GenericDialog;
 import ij.ImagePlus;
-import ij.gui.GenericDialog;
+
 
 import org.fairsim.linalg.Vec2d;
 import org.fairsim.fiji.DisplayWrapper;
@@ -91,20 +92,13 @@
 	    for (int pha =0; pha<nrPhases; pha++) {
 		double phase = pha*Math.PI*2/nrPhases;
 
-<<<<<<< HEAD
-		Vec2d.Real pttr = Vec2d.createReal(width,height);
+		ImageVector pttr = ImageVector.create(width,height);
 		for ( Grating gri : gr ) {
 		    gri.writeToVector( pttr , phase );
 		    img.addImage( pttr, String.format("wl: %4.0f a: %d, pha: %d", gri.wavelength, ang, pha*360/nrPhases));
+		    ImagePlus tmpIP = new ImagePlus("test", pttr.img());
+		    IJ.save(tmpIP, String.format("a_w%d_ang%d_pha%d.bmp", gri.wavelength, ang, pha*360/nrPhases));
 		}
-=======
-		ImageVector pttr = ImageVector.create(width,height);
-		gr.writeToVector( pttr , phase );
-		img.addImage( pttr, String.format("a: %d, pha: %d", ang, pha*360/nrPhases));
-                ImagePlus tmpIP = new ImagePlus("test", pttr.img());
-//                 tmpIP.show();
-                IJ.save(tmpIP, String.format("a_%d_pha_%d.bmp", ang, pha*360/nrPhases));
->>>>>>> fa521d14
 	    }
 	    ang++;
 	}
